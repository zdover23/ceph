--- conflicted
+++ resolved
@@ -3645,13 +3645,8 @@
     // ---------------------
     // filestore
 
-<<<<<<< HEAD
-    Option("filestore_rocksdb_options", Option::TYPE_STR, Option::LEVEL_ADVANCED)
+    Option("filestore_rocksdb_options", Option::TYPE_STR, Option::LEVEL_DEV)
     .set_default("compaction_readahead_size=2097152")
-=======
-    Option("filestore_rocksdb_options", Option::TYPE_STR, Option::LEVEL_DEV)
-    .set_default("")
->>>>>>> 662168b5
     .set_description(""),
 
     Option("filestore_omap_backend", Option::TYPE_STR, Option::LEVEL_DEV)
