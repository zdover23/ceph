--- conflicted
+++ resolved
@@ -588,13 +588,8 @@
   map<hobject_t, map<int, push_info_t> > pushing;
 
   int recover_object_replicas(const hobject_t& soid, eversion_t v);
-<<<<<<< HEAD
   void calc_head_subsets(ObjectContext *obc, SnapSet& snapset, const hobject_t& head,
-			 Missing& missing,
-=======
-  void calc_head_subsets(SnapSet& snapset, const hobject_t& head,
 			 pg_missing_t& missing,
->>>>>>> d597dc2d
 			 const hobject_t &last_backfill,
 			 interval_set<uint64_t>& data_subset,
 			 map<hobject_t, interval_set<uint64_t> >& clone_subsets);
